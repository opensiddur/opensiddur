xquery version "3.1";

(:~ reference index module
 :
 : Manage an index of references in the /db/refindex collection
 : In this index, the keys are the referenced URI or a node
 : and the type of reference. The index stores node id's of
 : the linking elements that make the references
 :
 : Open Siddur Project
 : Copyright 2011-2014,2019 Efraim Feinstein <efraim.feinstein@gmail.com>
 : Licensed under the GNU Lesser General Public License, version 3 or later 
 :)
module namespace ridx = 'http://jewishliturgy.org/modules/refindex';

import module namespace debug="http://jewishliturgy.org/transform/debug"
  at "debug.xqm";
import module namespace mirror="http://jewishliturgy.org/modules/mirror"
  at "mirror.xqm";
import module namespace uri="http://jewishliturgy.org/transform/uri"
  at "follow-uri.xqm";
import module namespace magic="http://jewishliturgy.org/magic"
  at "../magic/magic.xqm";

declare namespace error="http://jewishliturgy.org/errors";
declare namespace tei="http://www.tei-c.org/ns/1.0";

(: the default cache is under this directory :)
declare variable $ridx:ridx-collection := "refindex";
declare variable $ridx:ridx-path := concat("/db/", $ridx:ridx-collection);
declare variable $ridx:indexed-base-path := "/db/data";

(: if this file exists, reference indexing should be skipped.
 :)
declare variable $ridx:disable-flag := "disabled.xml";

(:~ initial setup :)
declare function ridx:setup(
    ) {
    if (xmldb:collection-available($ridx:ridx-path))
    then (
        (: (re)write the mirror configuration :)
        xmldb:store($ridx:ridx-path, $mirror:configuration,
            <mirror:configuration>
              <mirror:of>/db/data</mirror:of>
              <mirror:universal-access>false</mirror:universal-access>
            </mirror:configuration>
        ),
        let $uri := xs:anyURI(concat($ridx:ridx-path, "/", $mirror:configuration))
        return (
            sm:chown($uri, "admin"),
            sm:chgrp($uri, "dba"),
            sm:chmod($uri, "rw-rw-r--")
        )
    )
    else mirror:create($ridx:ridx-path, "/db/data")
};

(:~ given a collection, return its index :)
declare function ridx:index-collection(
  $collection as xs:string
  ) as xs:string {
  mirror:mirror-path($ridx:ridx-path, $collection)
};

(:~ index or reindex a document given its location by collection
 : and resource name.
 : If the resource is empty, clear and reindex the collection.
 : Note that this is the only way to clear documents by collection name.
 :)
declare function ridx:reindex(
  $collection as xs:string,
  $resource as xs:string?
  ) {
  if (not($resource))
  then
    let $remove := mirror:remove($ridx:ridx-path, $collection, ())
    return ridx:reindex(collection($collection))
  else ridx:reindex(doc(concat($collection, "/", $resource)))
};

declare function ridx:is-enabled(
  ) as xs:boolean {
  not(doc-available(concat($ridx:ridx-path, "/", $ridx:disable-flag)))
};

declare function local:make-index-collection(
  $collection as xs:string
  ) as empty-sequence() {
  system:as-user("admin", $magic:password, (
    if (not(xmldb:collection-available($ridx:ridx-path)))
    then
      mirror:create($ridx:ridx-path, $ridx:indexed-base-path)
    else (),
    mirror:make-collection-path($ridx:ridx-path, $collection)
    )
  )
};

(:~ @return false() if the indexed document has any ridx:broken elements, otherwise true(). :)
declare function ridx:up-to-date-function(
    $mirror-path as xs:string,
    $original as item()
    ) as xs:boolean {
    let $ridx-doc := mirror:doc($mirror-path,
        typeswitch ($original)
        case document-node() return document-uri($original) 
        default return $original
        )
    return exists($ridx-doc) and empty($ridx-doc//ridx:broken)
};

(:~ index or reindex a document from the given document node
 : which may be specified as a node or an xs:anyURI or xs:string
 :)
declare function ridx:reindex(
  $doc-items as item()*
  ) as empty-sequence() {
  let $enabled := ridx:is-enabled()
  where $enabled
  return
    for $doc-item in $doc-items
    let $doc := 
      typeswitch($doc-item)
      case document-node() 
        return 
          $doc-item
            [not(util:is-binary-doc(document-uri(.)))]
      case node() return $doc-item
      default 
        return 
          if (util:is-binary-doc($doc-item))
          then ()
          else doc($doc-item)
    (: do not index binary documents :)
    where exists($doc)
    return
      let $doc-uri := document-uri(root($doc))
      let $collection := util:collection-name(root($doc))
      let $resource := util:document-name($doc)
      let $make-mirror-collection :=
        local:make-index-collection($collection)
      let $debug := debug:debug($debug:detail, "refindex", "reindexing " || $doc-uri || "...")
      where not(mirror:is-up-to-date($ridx:ridx-path, $doc-uri, ridx:up-to-date-function#2))
      return
        if (mirror:store($ridx:ridx-path, $collection, $resource, 
          element ridx:index {
            attribute document { $doc-uri },
            ridx:make-index-entries($doc//@target|$doc//@targets|$doc//@ref|$doc//@domains|$doc//@who)
          }
        ))
        then
          let $mirror-collection := mirror:mirror-path($ridx:ridx-path, $collection)
<<<<<<< HEAD
          let $reindex := system:as-user("admin", $magic:password,
          xmldb:reindex($mirror-collection, $resource)
          )
=======
          let $reindex :=
            system:as-user("admin", $magic:password, (
                xmldb:reindex($mirror-collection, $resource)
            ))
>>>>>>> 132a6f26
          return ()
        else debug:debug($debug:warn, "refindex", 
          concat("Could not store index for ", $collection, "/", $resource))
};

declare function ridx:remove(
  $collection as xs:string,
  $resource as xs:string?
  ) as empty-sequence() {
  mirror:remove($ridx:ridx-path, $collection, $resource)
};

declare %private function ridx:make-index-entries(
  $reference-attributes as attribute()*
  ) as element()* {
  for $rattr in $reference-attributes
  let $element := $rattr/parent::element()
  let $source-node-id := util:node-id($element)
  for $follow at $position in tokenize($rattr/string(), "\s+")
  let $returned := 
    if (matches($follow, "^http[s]?://"))
    then ()
    else
        let $debug := debug:debug($debug:detail, "refindex", "following " || $follow || "...")
        let $r := uri:fast-follow($follow, $element, uri:follow-steps($element), true())
        return
            if (exists($r))
            then $r
            else 
                element ridx:broken {
                    attribute source-node { $source-node-id },
                    attribute position { $position },
                    attribute target { $follow }
                }
  for $followed in $returned
  return
    if ($followed instance of element(ridx:broken))
    then $followed
    else
        let $target-document := document-uri(root($followed))
        let $target-node-id := util:node-id($followed)
        return
          element ridx:entry {
            attribute source-node { $source-node-id },
            attribute target-doc { $target-document },
            attribute target-node { $target-node-id },
            attribute position { $position }
          }
};

declare function ridx:query(
  $source-nodes as node()*,
  $query-node as node()
  ) {
  ridx:query($source-nodes, $query-node, (), true())
};

declare function ridx:query(
  $source-nodes as node()*,
  $query-node as node(),
  $position as xs:integer*
  ) {
  ridx:query($source-nodes, $query-node, $position, true())
};


(:~ find instances where $source-nodes reference $query-node
 : in position $position
 : @param $source-nodes The nodes doing the targetting
 : @param $query-node The node that is being referenced
 : @param $position Limit results to the position in the link. Otherwise, do not limit.
 : @param $include-ancestors If set, then include in the search the node's ancestors (default true())
 :)
declare function ridx:query(
  $source-nodes as node()*,
  $query-nodes as node()*,
  $position as xs:integer*,
  $include-ancestors as xs:boolean?
  ) as node()* {
  let $nodes :=
    for $query in
      (
      if ($include-ancestors)
      then $query-nodes/ancestor-or-self::node()
      else $query-nodes
      )
    let $query-document := document-uri(root($query))
    let $query-id := util:node-id($query)
    for $source-node in $source-nodes
    let $source-document := document-uri(root($source-node))
    let $source-node-id := 
      if ($source-node instance of document-node())
      then ()
      else util:node-id($source-node)
    for $entry in (
        if (empty($source-node-id) and empty($position))
        then collection($ridx:ridx-path)/ridx:index[@document=$source-document]/ridx:entry
            [@target-node=$query-id]
            [@target-doc=$query-document]
        else if (empty($source-node-id))
        then collection($ridx:ridx-path)/ridx:index[@document=$source-document]/ridx:entry
            [@target-node=$query-id]
            [@target-doc=$query-document]
            [@position=$position]
        else if (empty($position))
        then collection($ridx:ridx-path)/ridx:index[@document=$source-document]/ridx:entry
            [@target-node=$query-id]
            [@source-node=$source-node-id]
            [@target-doc=$query-document]
        else collection($ridx:ridx-path)/ridx:index[@document=$source-document]/ridx:entry
            [@target-node=$query-id]
            [@source-node=$source-node-id]
            [@target-doc=$query-document]
            [@position=$position]
        )
    group by 
      $document-uri := string(root($entry)/*/@document),
      $entry-source-node := string($entry/@source-node)
    return (
      util:node-by-id(doc($document-uri), $entry-source-node)
    )
  return 
    $nodes | ()
};

declare function ridx:query-all(
  $query-nodes as node()*
  ) {
  ridx:query-all($query-nodes, (), true())
};

declare function ridx:query-all(
  $query-nodes as node()*,
  $position as xs:integer*
  ) {
  ridx:query-all($query-nodes, $position, true())
};

(:~ find all instances in the index where there are references to
 : $query-node in position $position
 : @param $query-node The node that is being referenced
 : @param $position Limit results to the position in the link. Otherwise, do not limit.
 : @param $include-ancestors If set, then include in the search the node's ancestors
 :)
declare function ridx:query-all(
  $query-nodes as node()*,
  $position as xs:integer*,
  $include-ancestors as xs:boolean?
  ) as node()* {
  let $nodes := 
    for $query in
      (
      if ($include-ancestors)
      then $query-nodes/ancestor-or-self::node()
      else $query-nodes
      )
    let $query-document := document-uri(root($query))
    let $query-id := util:node-id($query)
    for $entry in (
      if (empty($position))
      then collection($ridx:ridx-path)//
        ridx:entry
          [@target-doc=$query-document]
          [@target-node=$query-id]
      else collection($ridx:ridx-path)//
        ridx:entry
          [@target-doc=$query-document]
          [@target-node=$query-id]
          [@position=$position]
        )
    group by 
      $document-uri := root($entry)/*/@document/string(),
      $source-node := $entry/@source-node/string()
    return
      util:node-by-id(doc($document-uri), $source-node)
  return
    $nodes | ()
};


declare function ridx:query-document(
  $docs as item()*
  ) as node()* {
  ridx:query-document($docs, false())
};

(:~ @return all references to a document
 : @param $docs The documents, as URIs or document-node()
 : @param $accept-same if true(), include only references that
 :  are in the same document. Otherwise, return all references.
 :  Default false()
 :)
declare function ridx:query-document(
  $docs as item()*,
  $accept-same as xs:boolean
  ) as node()* {
  let $nodes :=
    for $doc in $docs
    let $target-document-uri :=
      document-uri(
        typeswitch ($doc)
        case node() return root($doc)
        default return doc($doc)
      )
    let $entries :=
      if ($accept-same)
      then
        collection($ridx:ridx-path)/
          ridx:index[@document=$target-document-uri]/
          ridx:entry[@target-doc=$target-document-uri]
      else 
        collection($ridx:ridx-path)//
          ridx:entry[@target-doc=$target-document-uri]
    for $entry in $entries
    return
      try {
        util:node-by-id(doc(root($entry)/*/@document), $entry/@source-node)
      }
      catch * {
        debug:debug($debug:info, 
          "refindex", 
          ("A query could not find a node from ", $entry, " - is the index expired?")
        )
      }  
  return
    $nodes | () (: avoid duplicates :)
};

(:~ disable the reference index: you must be admin! :)
declare function ridx:disable(
  ) as xs:boolean {
  let $user := sm:id()/(descendant::sm:effective,descendant::sm:real)[1]/sm:username/string()
  let $idx-flag := xs:anyURI(concat($ridx:ridx-path, "/", $ridx:disable-flag))
  return
    sm:is-dba($user)
    and (
      local:make-index-collection($ridx:indexed-base-path),
      if (xmldb:store(
        $ridx:ridx-path,
        $ridx:disable-flag,
        <ridx:index-disabled/>
        ))
      then (
        sm:chown($idx-flag, $user),
        sm:chgrp($idx-flag, "dba"),
        sm:chmod($idx-flag, "rw-rw-r--"), 
        true()
      )
      else false()
    )
};

(:~ re-enable the reference index: you must be admin to run! :)
declare function ridx:enable(
  ) as xs:boolean {
  if (sm:is-dba(sm:id()/(descendant::sm:effective,descendant::sm:real)[1]/sm:username/string())
    and doc-available(concat($ridx:ridx-path, "/", $ridx:disable-flag))
    )
  then (
    xmldb:remove($ridx:ridx-path, $ridx:disable-flag),
    true()
  )
  else false()
};<|MERGE_RESOLUTION|>--- conflicted
+++ resolved
@@ -151,16 +151,10 @@
         ))
         then
           let $mirror-collection := mirror:mirror-path($ridx:ridx-path, $collection)
-<<<<<<< HEAD
-          let $reindex := system:as-user("admin", $magic:password,
-          xmldb:reindex($mirror-collection, $resource)
-          )
-=======
           let $reindex :=
             system:as-user("admin", $magic:password, (
                 xmldb:reindex($mirror-collection, $resource)
             ))
->>>>>>> 132a6f26
           return ()
         else debug:debug($debug:warn, "refindex", 
           concat("Could not store index for ", $collection, "/", $resource))
