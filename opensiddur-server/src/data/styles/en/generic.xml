<<<<<<< HEAD
<tei:TEI xmlns:tei="http://www.tei-c.org/ns/1.0" xmlns:j="http://jewishliturgy.org/ns/jlptei/1.0" xml:lang="en">
    <tei:teiHeader>
        <tei:fileDesc>
            <tei:titleStmt>
                <tei:title type="main" xml:lang="en">generic</tei:title>
            </tei:titleStmt>
            <tei:publicationStmt>
                <tei:availability>
                    <tei:licence target="http://www.creativecommons.org/publicdomain/zero/1.0"/>
                </tei:availability>
                <tei:distributor>
                    <tei:ref target="http://opensiddur.org">Open Siddur Project</tei:ref>
                </tei:distributor>
                <tei:date>2012-06-08</tei:date>
            </tei:publicationStmt>
            <tei:sourceDesc>
                <tei:link type="bibl" target="#style /data/sources/Born%20Digital"/>
            </tei:sourceDesc>
        </tei:fileDesc>
        <tei:revisionDesc>
            <tei:change type="create" when="2013-07-09-04:00">Document created from template</tei:change>
        </tei:revisionDesc>
    </tei:teiHeader>
    <j:stylesheet scheme="css" xml:id="style">
/* undo the default that divs are blocks */
div {
    display:inline;
}

/* text area */
.tei-text {
    display:block;
    margin-left:200px;
    margin-right:200px;
    border-right:1px solid black;
    border-left:1px solid black;
    padding:2px;
}


/* default fonts for text by language */
=======
<?xml version="1.0" encoding="UTF-8"?>
<tei:TEI xmlns:tei="http://www.tei-c.org/ns/1.0"
         xmlns:j="http://jewishliturgy.org/ns/jlptei/1.0"
         xml:lang="en">
   <tei:teiHeader>
      <tei:fileDesc>
         <tei:titleStmt>
            <tei:title type="main" xml:lang="en">generic</tei:title>
         </tei:titleStmt>
         <tei:publicationStmt>
            <tei:availability>
               <tei:licence target="http://www.creativecommons.org/publicdomain/zero/1.0"/>
            </tei:availability>
            <tei:distributor>
               <tei:ref target="http://opensiddur.org">Open Siddur Project</tei:ref>
            </tei:distributor>
            <tei:date>2012-06-08</tei:date>
         </tei:publicationStmt>
         <tei:sourceDesc>
            <tei:link type="bibl" target="#style /data/sources/Born%20Digital"/>
         </tei:sourceDesc>
      </tei:fileDesc>
      <tei:revisionDesc>
         <tei:change type="create" when="2013-07-09-04:00">Document created from template</tei:change>
      </tei:revisionDesc>
   </tei:teiHeader>
   <j:stylesheet scheme="css" xml:id="style"><![CDATA[
    
>>>>>>> 992de34f
:lang(he) {
    font-family:"David";
}

:lang(en) {
    font-family:"Times";
}

.tei-date {
    white-space: nowrap;    /* prevent dates from wrapping */
}

.tei-head {
    min-width: 100%;
    margin-left: auto;
    margin-right: auto;
    margin-bottom: 10px;
    text-align: center;
}

.tei-ab{
  
    display: block;
    max-width: 100%;
    min-width: 400px;
    margin-right:auto;
    margin-left:auto;
    
}

.tei-ab.type-verse {

    display: inline;
    width: 100%;
    height: 100%;
    position: relative;
    
}

.tei-ab > .tei-p{

    margin-bottom: 25px;
   
}

.tei-ab .type-verse > .tei-seg {

  line-height: 200%;

}

.tei-div{
  
    width:100%;
    position: relative;
}

.tei-label.n-chapter + .tei-ab{
  
    display: block;
    max-width: 70%;
    min-width: 400px;  
}

.tei-div {
    display:block;
}

.tei-p {

    display:block;
}

.tei-p > .tei-ab.type-verse{

    position: relative;

}

.tei-anchor {

    display:none;
}

.tei-lg {
  
    margin-bottom: 10px;
  
 }

/* Tehillim */
.tei-lg > .tei-ab.type-verse > .tei-label.n-verse{
  
    width:100%;
    display: block;
    float: right;
    text-align: center;
    margin-bottom: 5px;
}

 .tei-l{
  
    text-align:center;
    margin-bottom: 5px;
  
}

.tei-seg {

    display:inline;
}

.tei-label.n-chapter{
  
    display:block;
    text-align: center;
    margin-bottom: 10px;
}

.tei-p > .tei-ab.type-verse > .tei-label.n-verse {
    
    display:inline;
    width: 100%;
    font-size:small;
    vertical-align:super;

}

 .tei-label.n-verse {
    
    display:block;
    width: 100%;
    font-size:small;
    vertical-align:super;
    text-align: center;
    
} 

.tei-choice {
    display:inherit;
}

.j-divineName {
    display:inline;
}

.j-written {
    display:inline;    
    color:red;
}

.j-read {
    display:inline;
    color:blue;
}

.j-contributor * {
    display:inline;
}

.tei-biblStruct {
	display:block;
    text-indent:-2em;
    padding-left:2em;
}

.tei-biblStruct * {
	display:inline;	
}

.tei-biblStruct .tei-title {
	font-style:italic;	
}

.tei-biblStruct .tei-note {
    display:block;
    padding-left:2em;
}

.tei-biblStruct .tei-note * {
    display:inline;
}

.tei-reg {
    display:inline;
}

.tei-orig {
    display:none;
}

/* headings */
.tei-head {
    display:block;
}

/* notes */
.jf-annotated {
    display:block;
}

.jf-annotated .tei-note.type-inline {
    display:block;
    background-color:LightGray;
    text-align:center;
    font-family:sans-serif;
}

.jf-annotated .tei-note.type-instruction {
    display:inline-block;
    background-color:LightGray;
    font-family:sans-serif;
}


.jf-annotated .tei-note.type-comment,
.jf-annotated .tei-note.type-editorial,
.jf-annotated .tei-note.type-transcription,
.jf-annotated .tei-note.type-translation {
    display:block;
    right:5px;
    position:absolute;
    width:190px;
    font-size:small;
}


/* conditionals */
.jf-conditional {
    display:inline;
}

/* parallel texts: this can use some love */
.jf-parallelGrp {
    width:100%;
    float:left;
    display:block;
    clear:both;
}

.jf-parallel {
    float:left;     /* float:right will switch the order */
    width:45%;
    padding-left:1%;
    padding-right:1%;
    margin:0;
}

.jf-parallelGrp &gt; .jf-parallel:first-child {
    width:60%;
}
.jf-parallelGrp &gt; .jf-parallel:last-child {
    width:30%;
}

/* inclusions */
.jf-combine,

.jf-ptr {
    
    
    display:block;
    width: 100%;
}
<<<<<<< HEAD
   </j:stylesheet>
    <tei:text>
        <tei:body>
            <tei:div>
                <tei:p>Generic CSS.</tei:p>
            </tei:div>
        </tei:body>
    </tei:text>
</tei:TEI>
=======

   ]]></j:stylesheet>
   <tei:text>
      <tei:body>
        <tei:div>
          <tei:p>Generic CSS.</tei:p>
        </tei:div>
      </tei:body>
   </tei:text>
</tei:TEI>  
>>>>>>> 992de34f
<|MERGE_RESOLUTION|>--- conflicted
+++ resolved
@@ -1,4 +1,3 @@
-<<<<<<< HEAD
 <tei:TEI xmlns:tei="http://www.tei-c.org/ns/1.0" xmlns:j="http://jewishliturgy.org/ns/jlptei/1.0" xml:lang="en">
     <tei:teiHeader>
         <tei:fileDesc>
@@ -40,36 +39,6 @@
 
 
 /* default fonts for text by language */
-=======
-<?xml version="1.0" encoding="UTF-8"?>
-<tei:TEI xmlns:tei="http://www.tei-c.org/ns/1.0"
-         xmlns:j="http://jewishliturgy.org/ns/jlptei/1.0"
-         xml:lang="en">
-   <tei:teiHeader>
-      <tei:fileDesc>
-         <tei:titleStmt>
-            <tei:title type="main" xml:lang="en">generic</tei:title>
-         </tei:titleStmt>
-         <tei:publicationStmt>
-            <tei:availability>
-               <tei:licence target="http://www.creativecommons.org/publicdomain/zero/1.0"/>
-            </tei:availability>
-            <tei:distributor>
-               <tei:ref target="http://opensiddur.org">Open Siddur Project</tei:ref>
-            </tei:distributor>
-            <tei:date>2012-06-08</tei:date>
-         </tei:publicationStmt>
-         <tei:sourceDesc>
-            <tei:link type="bibl" target="#style /data/sources/Born%20Digital"/>
-         </tei:sourceDesc>
-      </tei:fileDesc>
-      <tei:revisionDesc>
-         <tei:change type="create" when="2013-07-09-04:00">Document created from template</tei:change>
-      </tei:revisionDesc>
-   </tei:teiHeader>
-   <j:stylesheet scheme="css" xml:id="style"><![CDATA[
-    
->>>>>>> 992de34f
 :lang(he) {
     font-family:"David";
 }
@@ -327,25 +296,12 @@
 
 /* inclusions */
 .jf-combine,
-
 .jf-ptr {
     
     
     display:block;
     width: 100%;
 }
-<<<<<<< HEAD
-   </j:stylesheet>
-    <tei:text>
-        <tei:body>
-            <tei:div>
-                <tei:p>Generic CSS.</tei:p>
-            </tei:div>
-        </tei:body>
-    </tei:text>
-</tei:TEI>
-=======
-
    ]]></j:stylesheet>
    <tei:text>
       <tei:body>
@@ -354,5 +310,4 @@
         </tei:div>
       </tei:body>
    </tei:text>
-</tei:TEI>  
->>>>>>> 992de34f
+</tei:TEI>  