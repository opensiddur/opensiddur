--- conflicted
+++ resolved
@@ -568,7 +568,6 @@
         string-join((
             let $table as element(tr:table)? := $params("translit:table")
             return
-<<<<<<< HEAD
                 if (empty($table))
                 then
                     $context
@@ -585,40 +584,6 @@
                                     then translit:assemble-word-reverse($context/ancestor::tei:w, map:put($params, "translit:this-context", $context ))
                                     else $original
                                 }
-=======
-                typeswitch($token)
-                case element(fn:match) return
-                    let $original := $token/string()
-                    let $replaced-tetragrammaton as element(tr:w) :=
-                        let $whole-word as element(tr:w) :=
-                            element tr:w {
-                                if ($context/ancestor::tei:w)
-                                then translit:assemble-word-reverse($context/ancestor::tei:w,
-                                map:put($params, "translit:this-context", $context))
-                                else $original
-                            }
-                        return
-                            if (not($table/tr:option
-                                [@name='replace-tetragrammaton'][@value=('off','false','no')])
-                                )
-                            then
-                                translit:replace-tetragrammaton($whole-word, $params)
-                            else $whole-word
-                    let $complex-character-word as element(tr:w)? :=
-                        translit:make-word($replaced-tetragrammaton, $params)
-                    where (exists($complex-character-word))
-                    return
-                            let $pass0-result as element(tr:w) :=
-                                translit:pass0($complex-character-word, $params)
-                            let $pass1-result as element(tr:w) :=
-                                translit:pass1($pass0-result, $params)
-                            let $pass2-result as element(tr:w) :=
-                                translit:pass2($pass1-result, $params)  
-                            let $pass3-result as element(tr:w) :=
-                                translit:pass3($pass2-result, $params) 
-                            let $pass4-result as element(tr:w) :=
-                                translit:pass4($pass3-result, $params) 
->>>>>>> 132a6f26
                             return
                                 if (not($table/tr:option
                                     [@name='replace-tetragrammaton'][@value=('off','false','no')])
