xquery version "3.1";
(:~
 : Modes to flatten a hierarchy.
 : To run:
 : flatten:flatten-document -> flatten:merge-document -> flatten:resolve-stream
 : At each step, a save is recommended. 
 :  resolve-stream REQUIRES that the document root be accessible.
 :
 : Open Siddur Project
 : Copyright 2009-2014 Efraim Feinstein 
 : Licensed under the GNU Lesser General Public License, version 3 or later
 : 
 :)
module namespace flatten="http://jewishliturgy.org/transform/flatten";

import module namespace uri="http://jewishliturgy.org/transform/uri"
  at "../modules/follow-uri.xqm";
import module namespace common="http://jewishliturgy.org/transform/common"
  at "../modules/common.xqm";
import module namespace debug="http://jewishliturgy.org/transform/debug"
  at "../modules/debug.xqm";
import module namespace format="http://jewishliturgy.org/modules/format"
  at "../modules/format.xqm";

declare namespace tei="http://www.tei-c.org/ns/1.0";
declare namespace j="http://jewishliturgy.org/ns/jlptei/1.0";
declare namespace jf="http://jewishliturgy.org/ns/jlptei/flat/1.0";

declare variable $flatten:layer-order := map {
    "none" : 0,
    "parallel" : 1,
    "phony-set" : 2,
    "phony-conditional" : 3,
    "phony-annotation" : 4,
    "div" : 5,
    "p"   : 6,
    "lg"  : 7,
    "s"   : 8,
    "ab"  : 9,
    "verse" : 10,
    "l"   : 11,
    "cit" : 12,
    "choice" : 13
  };

(:~ this declares the cache path that is expected to precede flatten, so
 : we make sure to load absolute links from the right place. :)
declare variable $flatten:origin-cache := "/db/cache/segment";

(:~ order the given flattened nodes, using the information in 
 : the ordering attributes
 :)
declare function flatten:order-flattened(
  $flattened-nodes as node()*
  ) as node()* {
  for $n in $flattened-nodes
  order by 
    $n/@jf:position/number(), 
    $n/@jf:relative/number(), 
    $n/@jf:nchildren/number(),
    (: if an ancestor layer type is available, 
     : use it to disambiguate :)
    -1 * $n/@jf:relative/number() * 
      $flatten:layer-order(($n/ancestor::jf:layer/@type/string(), "none")[1]), 
    $n/@jf:nlevels/number(), 
    $n/@jf:nprecedents/number(), 
    $n/@jf:layer-id
  return $n
};

(:~ entry point for the merge transform :)
declare function flatten:merge-document(
  $doc as document-node(),
  $params as map(*)
  ) as document-node() {
  common:apply-at(
    $doc, 
    $doc//(j:concurrent|j:streamText), 
    flatten:merge-concurrent#2,
    $params  
  )
};

declare function flatten:merge-concurrent(
  $e as element(),
  $params as map(*)
  ) as element()* {
  typeswitch($e)
  case element(j:concurrent)
  return flatten:merge-j-concurrent($e, $params)
  default (: j:streamText :) 
  return (
    flatten:merge(
      flatten:flatten-streamText($e, $params),
      $e/../j:concurrent/jf:layer,
      $params
    ),
    $e
    )
};

declare function flatten:merge-j-parallelText(
    $e as element(j:parallelText),
    $params as map(*)
    ) as element(jf:parallelText) {
    element jf:parallelText {
      if ($e/(@jf:id|@xml:id))
      then
        attribute jf:id { $e/(@jf:id|@xml:id)/string() }
      else (),
      for $layer in $e/jf:layer
      let $domain := $layer/@jf:domain      (: domain points to the streamText :)
      let $flat-stream := uri:follow-cached-uri($domain, $layer, -1, $format:flatten-cache)
      let $lang := common:language($flat-stream)
      let $merged :=
          flatten:merge(
            flatten:flatten-streamText($flat-stream, $params),
            ($layer, $flat-stream/../j:concurrent/jf:layer),
            $params
          )
      return (
        element jf:merged {
          $layer/(@type, @jf:domain),
          (: each merged domain maintains the language of the primary stream it derives from :)
          if ($lang) 
          then attribute xml:lang { $lang }
          else (),
          $merged/node()
        },
        element j:streamText {
            attribute jf:domain { $domain },
            attribute jf:id { $flat-stream/(@jf:id|@xml:id)/string() },
            $flat-stream/(@* except @xml:id),
            flatten:copy($flat-stream/node(), $params)
        }
      )
    }
};

(:~ @return an element that records all the existing layers
 : and their layer-ids, recording the match between the layer-id
 : to the layer type
 :) 
declare function flatten:merge-j-concurrent(
  $e as element(j:concurrent),
  $params as map(*)
  ) as element(jf:concurrent) {
  element jf:concurrent {
    if ($e/(@jf:id|@xml:id))
    then
      attribute jf:id { $e/(@jf:id|@xml:id)/string() }
    else (),
    for $layer in $e/jf:layer
    return
      element jf:layer {
        $layer/(@type, @jf:id, @jf:layer-id)
      }
  }
};

(:~ merge flattened layers and a flattened streamText 
 : @return an ordered structure containing all the elements of the layers and the streamText
 :)
declare function flatten:merge(
  $streamText as element(jf:streamText),
  $layers as element(jf:layer)*,
  $params as map(*)
  ) as element(jf:merged) {
  element jf:merged {
    (: jf:merged takes the place of streamText :)
    $streamText/(@* except @xml:id),
    if ($streamText/@xml:id and not($streamText/@jf:id))
    then
      attribute jf:id { $streamText/@xml:id }
    else (),
    flatten:order-flattened(
      (
      $layers/(node() except jf:placeholder),
      $streamText/node()
      )
    )
  }
};

(:~ replace all references to jf:placeholder with 
 : their stream elements; replace remaining @xml:id with @jf:id 
 : @param $params passes itself the "flatten:resolve-stream" parameter to point to the stream being resolved
 :)
declare function flatten:resolve-stream(
  $nodes as node()*,
  $params as map(*)
  ) as node()* {
  for $node in $nodes
  return
    typeswitch ($node)
    case element (j:streamText)
    return ()
    case element (jf:merged)
    return
        element { QName(namespace-uri($node), name($node)) }{
            $node/@*,
            flatten:resolve-stream($node/node(), 
                map:put(
<<<<<<< HEAD
                    $params, 
=======
                    $params,
>>>>>>> 132a6f26
                    "flatten:resolve-stream",
                    common:TEI-root($node)//j:streamText
                    ))
        }
    case element (jf:placeholder)
    return 
      let $stream := $params("flatten:resolve-stream")
      let $stream-element := ($stream/id($node/@jf:id), $stream/*[@jf:id=$node/@jf:id])[1]
      return
        element { QName(namespace-uri($stream-element), name($stream-element)) }{
          $stream-element/(@* except @xml:id),
          if ($stream-element/@xml:id and not($stream-element/@jf:id))
          then
            attribute jf:id { $stream-element/@xml:id }
          else (),
          $node/@jf:stream,
          flatten:resolve-copy($stream-element/node(), $params)
        }
    case element()
    return 
      element { QName(namespace-uri($node), name($node)) }{
        $node/(@* except @xml:id),
        if ($node/@xml:id and not($node/@jf:id))
        then
            attribute jf:id { $node/@xml:id/string() }
        else (),
        flatten:resolve-stream($node/node(), $params)
      }
    case document-node()
    return 
      document { 
        flatten:resolve-stream($node/node(), $params) 
      }
    default return $node
};

(:~ copy with xml:id->jf:id for elements inside streamText segments during the resolve stage :)
declare function flatten:resolve-copy(
    $nodes as node()*,
    $params as map(*)
    ) as node()* {
    for $node in $nodes
    return
        typeswitch ($node)
        case element() return
            element { QName(namespace-uri($node), name($node)) } {
                $node/(@* except @xml:id),
                if ($node/@xml:id and not($node/@jf:id))
                then
                    attribute jf:id { $node/@xml:id/string() }
                else (),
                flatten:resolve-copy($node/node(), $params)
            }
        default return $node
};

(:~ prepare a "display" version of a flattened or merged document
 : without the sorting keys
 :
 :)
declare function flatten:display(
  $nodes as node()*,
  $params as map(*)
  ) as node()* {
  for $node in $nodes
  return
    typeswitch($node)
    case document-node() 
    return
      document { flatten:display($node/node(), $params) }
    case element()
    return
      element {QName(namespace-uri($node), name($node))} {
        $node/(
          (@* except (
            @jf:position, @jf:relative, 
            @jf:nchildren, @jf:nlevels, 
            @jf:nprecedents))
        ),
        flatten:display($node/node(), $params)
      }
    default return $node
};

(:~ entry point to run flatten transform on an entire document,
 : returning the document with flattened layers
 :)
declare function flatten:flatten-document(
  $doc as document-node(),
  $params as map(*)
  ) as document-node() {
  common:apply-at(
    $doc, 
    $doc//(j:concurrent|j:streamText), 
    flatten:flatten#2,
    $params
  ) 
}; 

declare function flatten:flatten(
	$node as node()*,
	$params as map(*)
	) as node()* {
	for $n in $node
	return (  
		typeswitch($n)
		case text() return $n
		case comment() return $n
		case processing-instruction() return $n
		case element(j:layer) return flatten:j-layer($n, $params)
		case element(tei:ptr) return flatten:tei-ptr($n, $params)
		case element(j:concurrent) return flatten:identity($n, $params)
		case element(j:streamText) return flatten:j-streamText($n, $params)
		case element() return 
		  if ($n is common:TEI-root($n)) 
		  then flatten:identity($n, $params) (: special treatment for root elements :)
		  else flatten:element($n, $params)
		case document-node() return document { flatten:flatten($n/node(), $params) }
		default return flatten:flatten($n/node(), $params)
	)
};

(:~ identity :)
declare function flatten:identity(
  $e as element(),
  $params as map(*)
  ) as element() {
  element { QName(namespace-uri($e), name($e))}{
    flatten:copy-attributes($e),
    flatten:flatten($e/node(), $params)
  }
};

(:~ identity - copy only and change xml:id->jf:id :)
declare function flatten:copy(
  $nodes as node()*,
  $params as map(*)
  ) as node()* {
  for $node in $nodes
  return 
    typeswitch($node)
    case document-node() return document { flatten:copy($node/node(), $params) }
    case element() return
      element { QName(namespace-uri($node), name($node))}{
        flatten:copy-attributes($node),
        flatten:copy($node/node(), $params)
      }
    default return $node
};

(:~ generate a stream id
 : 
 : because of parallel texts, a stream id has to uniquely define a stream across documents 
 : @param $stream a streamText
 : @return generated id
 :)
declare function flatten:stream-id(
    $stream as element(j:streamText) 
    ) as xs:string {
    concat(
        common:original-document-path($stream), "#", 
        $stream/(@xml:id, @jf:id, flatten:generate-id(.))[1]
    )
};

(:~ streamText within the transform: 
 : assure that the streamText has a jf:id
 :)
declare function flatten:j-streamText(
  $e as element(j:streamText),
  $params as map(*)
  ) {
  element j:streamText {
    if (empty($e/@jf:id))
    then 
      attribute jf:id { $e/(@xml:id, flatten:generate-id(.))[1] }
    else (),
    $e/(@* except @xml:id),
    $e/node()
  }
};


(:~ flatten a streamtext. 
 : This is not part of the transform, rather, it should be used before merge
 : to obtain placeholders for all streamText elements, whether or not they are
 : referenced by layers
 :)
declare function flatten:flatten-streamText(
  $st as element(j:streamText),
  $params as map(*)
  ) as element(jf:streamText) {
  element jf:streamText {
    attribute jf:id { $st/(@xml:id, @jf:id, flatten:generate-id(.))[1] },
    $st/(@* except (@xml:id, @jf:id)), 
    for $node in $st/node()
    return
      typeswitch($node)
      case element() return flatten:write-placeholder($node, $st)
      default return $node
  }
};

declare function flatten:write-placeholder(
  $e as element(),
  $stream as element(j:streamText)
  ) as element(jf:placeholder) {
  (: 
    position = position in streamText, starting from 1
    relative = position relative to placeholder 
      (-1 for before, 0 for at, 1 for after)
    nchildren = number of children in streamText
    nlevels = distance in levels from the streamText
    nprecedents = number of preceding siblings in layer (0 for streamText)
    stream = which stream derived from
    layer-id = which layer derived from
   :)
  <jf:placeholder 
    jf:id="{$e/(@xml:id, @jf:id, flatten:generate-id(.))[1]}" 
    jf:position="{count($e/preceding-sibling::*) + 1}"
    jf:relative="0"
    jf:nchildren="0"
    jf:nlevels="0"
    jf:nprecedents="0"
    jf:stream="{flatten:stream-id($stream)}"/> 
};

(:~ flatten a ptr. 
 : evaluate ranges into multiple pointers
 : if it points into the local streamText, turn it into a 
 : jf:placeholder and mark it with @jf:stream
 :) 
declare function flatten:tei-ptr(
  $e as element(tei:ptr),
  $params as map(*)
  ) as element()+ {
  for $target in uri:follow-tei-link($e, 1, $flatten:origin-cache, true())
  let $stream := $target/ancestor::j:streamText 
  return 
    if ($stream)
    then 
      flatten:write-placeholder($target, $stream)
    else flatten:element($target, $params)
};

declare function flatten:copy-attributes(
  $context as element()
  ) as attribute()* {
  if ($context/ancestor-or-self::j:layer)
  then (
    $context/(@* except @xml:id),
    if ($context/@xml:id and not($context/@jf:id))
    then
      attribute jf:id { $context/@xml:id }
    else ()
  )
  else $context/@*
};

(:~ helper function: rewrite the @nchildren parameter following
 : application of flatten:suspend-or-continue
 :)
declare function flatten:rewrite-suspend-or-continue(
  $nodes as node()*,
  $active-stream as xs:string
  ) as node()* {
  if (empty($nodes[@jf:suspend]))
  then
    (: no suspend: this is a no-op :)
    $nodes
  else
    let $temp :=
      (: required to make *-sibling::* work :)
      <jf:temp>{
        $nodes
      }</jf:temp>
    let $start-node := $nodes[1]
    let $start-node-id := $start-node/@jf:id/string()
    let $start-level := $start-node/@jf:nlevels/number()
    for $node in $temp/*
    return 
      if ($node/(@jf:start, @jf:continue) = $start-node-id)
      then
        (: this is a start or continue node, look forwards :)
        element { QName(namespace-uri($node), name($node)) }{
          $node/(@* except @jf:nchildren),
          attribute jf:nchildren { 
            - count(
              $node/
                following-sibling::*
                  [@jf:stream=$active-stream]
                  [. << $node/following-sibling::*[(@jf:suspend, @jf:end)=$start-node-id][1]]
            )
          },
          $node/node() 
        }
      else if ($node/(@jf:end, @jf:suspend) = $start-node-id)
      then
        (: this is an end or suspend node, look backwards :)
        element { QName(namespace-uri($node), name($node)) }{
          $node/(@* except @jf:nchildren),
          attribute jf:nchildren { 
            count(
              $node/
                preceding-sibling::*
                  [@jf:stream=$active-stream]
                  [. >> $node/preceding-sibling::*[(@jf:start, @jf:continue)=$start-node-id][1]]
            )
          },
          $node/node() 
        }
      else if (
          empty($node/(@jf:start|@jf:continue|@jf:suspend|@jf:end)) and
          abs($node/@jf:nlevels) = ($start-level + 1) and
          $node/preceding-sibling::*[@jf:start|@jf:continue][@jf:nlevels = $start-level][1]/(@jf:start, @jf:continue) = $start-node-id
      )
      then
        (: this is a child node of the parent with no streamText children :)
        let $parent-node := 
          $node/preceding-sibling::*[(@jf:start, @jf:continue)=$start-node-id][@jf:nlevels = $start-level][1]
        return
          element { QName(namespace-uri($node), name($node)) }{
            $node/(@* except @jf:nchildren),
            attribute jf:nchildren {
              (
                if (number($node/@jf:nchildren/number() < 0))
                then -1
                else 1
              ) *
              count(
                $parent-node/                
                  following-sibling::*
                    [@jf:stream=$active-stream]
                    [. << $parent-node/following-sibling::*[(@jf:suspend, @jf:end)=$start-node-id][1]]
              )
            },
            $node/node() 
          }
      else
        (: nothing specific -- pass through :)
        $node
};

(:~ add suspend or continue elements for the given context 
 : node to a set of flattened elements 
 :)
declare function flatten:suspend-or-continue(
  $context as element(),
  $node-id as xs:string, 
  $flattened-nodes as node()*,
  $start-node as element(),
  $active-stream as xs:string
  ) as node()* {
  let $stream-children := $flattened-nodes[@jf:stream=$active-stream]
  let $positions := $stream-children/@jf:position/number()
  for $fnode at $pos in $flattened-nodes
  return
    if ($fnode instance of element(jf:placeholder))
    then 
      let $position := $fnode/@jf:position/number()
      return (
        if ($position = $positions[1] or ($position - 1) = $positions)
        then ()
        else (
          (: previous position was skipped, resume the context element :)
          element {QName(namespace-uri($context), name($context))}{
            attribute jf:continue { $node-id },
            $fnode/@jf:position,
            attribute jf:relative { -1 },
            $start-node/(
              @jf:nchildren,
              @jf:nlevels,
              @jf:nprecedents,
              @jf:layer-id
            )
          }
        ),
        $fnode,
        if ($position = $positions[last()] or ($position + 1) = $positions)
        then ()
        else (
          (: next position will be skipped, suspend the context element :)
          element {QName(namespace-uri($context), name($context))}{
            attribute jf:suspend { $node-id },
            $fnode/@jf:position,
            attribute jf:relative { 1 },
            attribute jf:nchildren { - number($start-node/@jf:nchildren) },
            attribute jf:nlevels { - number($start-node/@jf:nlevels) },
            $start-node/@jf:nprecedents,
            $start-node/@jf:layer-id
          }
        )
      )
    else $fnode
};

(:~ flatten element 
 : @param $params Expects "flatten:layer-id", "flatten:stream-id"
 :)
declare function flatten:element(
	$context as element(),
	$params as map(*)
	) as node()+ {
    let $active-stream := $params("flatten:stream-id")
	let $node-id := 
        string(
          $context/(
            @xml:id,
            @jf:id, 
            flatten:generate-id(.)
          )[1]
        )
	let $children := 
	  flatten:flatten(
	    $context/node(), 
	    $params
	  )
	let $layer := $context/ancestor::j:layer
	let $level := count($context/ancestor::*) - count($layer/ancestor::*)
	let $nprecedents := count($context/preceding-sibling::*) + 1
	let $attributes := flatten:copy-attributes($context)
	return
	  if (
	    ($context/empty(./*|./text())) or
        empty($children[@jf:stream=$active-stream])
        )
      then
  	 	(: If an element is empty or has no children in the streamText
  	 	 :)
    	element { QName(namespace-uri($context), name($context)) }{
    		$attributes,
    		((: position and relative are filled in later :)),
            attribute jf:nlevels { $level },
            attribute jf:nprecedents { $nprecedents },
            attribute jf:layer-id { $params("flatten:layer-id") },
    		$context/node()
      }	
    else  
	    (: element has children in the streamText :)
  		let $stream-children := $children[@jf:stream=$active-stream]
  		let $nchildren := 
                    if ($context instance of element(jf:parallelGrp) or
                        $context instance of element(jf:parallel))
                    then count(root($context)//j:streamText/element())+1   (: parallel elements are always prioritized :)
                    else count($stream-children)
  		let $start-node :=
  		  element { QName(namespace-uri($context), name($context)) }{
          $attributes,
          attribute jf:start { $node-id },
          $stream-children[1]/@jf:position,
          attribute jf:relative { -1 },
          attribute jf:nchildren { -$nchildren },
          attribute jf:nlevels { $level },
          attribute jf:nprecedents { $nprecedents },
          attribute jf:layer-id { $params("flatten:layer-id") }
        }
  		return flatten:rewrite-suspend-or-continue((
      	    $start-node,
  			flatten:set-missing-attributes(
  			  $context,
  			  flatten:suspend-or-continue(
  			    $context, $node-id, $children, $start-node, $active-stream
  			  ),
  			  $nchildren
  			),
  			element { QName(namespace-uri($context), name($context)) }{
        	    attribute jf:end { $node-id },
        	    $stream-children[last()]/@jf:position,
                attribute jf:relative { 1 },
                attribute jf:nchildren { $nchildren },
                attribute jf:nlevels { -$level },
                attribute jf:nprecedents { $nprecedents },
                attribute jf:layer-id { $params("flatten:layer-id") }
            }
        ), 
        $active-stream)
};

declare function flatten:set-missing-attributes(
  $context as element(),
  $nodes as node()*,
  $nchildren as xs:integer
  ) as node()* {
  let $temp := 
    (: required for siblinghood :)
    <jf:temp>{
      $nodes
    }</jf:temp>
  for $node at $pos in $temp/*
  return
    typeswitch($node)
    case element() return
      if ($node/@jf:position)
      then $node
      else 
        let $position-number := 
          count($node/preceding-sibling::jf:placeholder) + 1
        let $position := 
          $node/(
            preceding-sibling::jf:placeholder[1], 
            following-sibling::jf:placeholder[1]
          )[1]
        let $relative := 
          if ($position << $node)
          then +1
          else -1 
        return
          (: need to enter position, relative, and nchildren :)
          element {QName(namespace-uri($node), name($node))}{
            $node/(@* except @jf:nlevels),
            $position/@jf:position,
            attribute jf:nlevels { -$relative * $node/@jf:nlevels/number() },
            attribute jf:relative { $relative },
            attribute jf:nchildren {  $relative * $nchildren },
            $node/node()
          }
    default return $node
};

declare function flatten:generate-id(
  $context as element()
  ) as xs:string {
  concat(
    $context/local-name(), "-",  
    replace(util:node-id($context), '[.]', '-')   (: clients have trouble handling dots in ids :)
  )
};

(:~ Convert j:layer (which may be a root element) 
 : to jf:layer.
 : Start sending the "flatten:layer-id" and "flatten:stream:id" parameters
 : If $params("flatten:stream-id") is already set, use the existing value.
 :)
declare function flatten:j-layer(
    $context as element(),
    $params as map(*)
    ) as element(jf:layer) {
    let $id := 
      $context/(
      @xml:id, 
      @jf:id,
      flatten:generate-id(.)
      )[1]
    let $stream-id := 
        if ($params("flatten:stream-id"))
        then $params("flatten:stream-id")
        else flatten:stream-id($context/../../j:streamText)
    let $layer-id := common:original-document-path($context) || "#" || $id 
	return 
    element jf:layer {
      $context/(@* except @xml:id),
      if ($context/@xml:id and not($context/@jf:id))
      then
        attribute jf:id { $context/@xml:id }
      else (),
      attribute jf:layer-id { $layer-id },
      flatten:order-flattened(
        flatten:flatten(
          $context/node(), 
          map:merge(($params, map { "flatten:layer-id" : $layer-id, "flatten:stream-id" : $stream-id } ))
        )
      )
    }
};<|MERGE_RESOLUTION|>--- conflicted
+++ resolved
@@ -201,11 +201,7 @@
             $node/@*,
             flatten:resolve-stream($node/node(), 
                 map:put(
-<<<<<<< HEAD
-                    $params, 
-=======
                     $params,
->>>>>>> 132a6f26
                     "flatten:resolve-stream",
                     common:TEI-root($node)//j:streamText
                     ))
