xquery version "3.0";
(:~ task to find uncached resources and schedule the background
 : task to execute them
 :  
 : Copyright 2011-2012 Efraim Feinstein <efraim@opensiddur.org>
 : Licensed under the GNU Lesser General Public License, version 3 or later
 :)
<<<<<<< HEAD
=======
import module namespace debug="http://jewishliturgy.org/transform/debug"
  at "xmldb:exist:///code/modules/debug.xqm";
>>>>>>> d27db338
import module namespace jcache="http://jewishliturgy.org/modules/cache"
  at "xmldb:exist:///code/modules/cache-controller.xqm";
import module namespace jobs="http://jewishliturgy.org/apps/jobs"
  at "xmldb:exist:///code/apps/jobs/modules/jobs.xqm";
import module namespace magic="http://jewishliturgy.org/magic"
  at "xmldb:exist:///code/magic/magic.xqm";
import module namespace debug="http://jewishliturgy.org/transform/debug"
  at "xmldb:exist:///code/modules/debug.xqm";

declare namespace tei="http://www.tei-c.org/ns/1.0";

declare variable $local:task-id external;

declare variable $local:excluded-collections := concat("(",
  string-join(
    ("/output/","/trash/","/template.xml$"),
  ")|("),
  ")");

try {
<<<<<<< HEAD
  debug:debug(
    $debug:info,
=======
  debug:debug($debug:info,
>>>>>>> d27db338
    "jobs",
    concat('In uncached resource scheduler at ', string(current-dateTime()))
    ),
  let $documents :=
    system:as-user('admin', $magic:password,
<<<<<<< HEAD
      collection(("/group","/code"))/tei:TEI/document-uri(root(.))
=======
      (collection('/group')|collection('/code'))/tei:TEI/document-uri(root(.))
>>>>>>> d27db338
    )
  for $document in $documents
  let $doc := replace($doc, '^http://localhost(:\d+)?(/db)?','/db')
  where
    not(matches($doc, $local:excluded-collections)) and
    not(system:as-user('admin', $magic:password, jcache:is-up-to-date($doc)))
  return
    jobs:enqueue-unique(
      element jobs:job {
        element jobs:run {
          element jobs:query { 'xmldb:exist:///code/apps/jobs/queries/bg-cache.xql' },
          element jobs:param {
            element jobs:name { 'resource' },
            element jobs:value { $doc }
          }
        }
      },
      'admin', $magic:password
    )
}
<<<<<<< HEAD
catch * {
  debug:debug($debug:warn,
    "jobs",
    ('Error in cache scheduler: ', 
    debug:print-exception($err:module, $err:line-number, $err:column-number, $err:code, $err:value, $err:description)
    )
=======
catch * ($c, $d, $v) {
  debug:debug($debug:warn, "jobs",
    ('Error in cache scheduler: ', $c, ' ', $d, ' ', $v)
>>>>>>> d27db338
  )
}<|MERGE_RESOLUTION|>--- conflicted
+++ resolved
@@ -5,11 +5,6 @@
  : Copyright 2011-2012 Efraim Feinstein <efraim@opensiddur.org>
  : Licensed under the GNU Lesser General Public License, version 3 or later
  :)
-<<<<<<< HEAD
-=======
-import module namespace debug="http://jewishliturgy.org/transform/debug"
-  at "xmldb:exist:///code/modules/debug.xqm";
->>>>>>> d27db338
 import module namespace jcache="http://jewishliturgy.org/modules/cache"
   at "xmldb:exist:///code/modules/cache-controller.xqm";
 import module namespace jobs="http://jewishliturgy.org/apps/jobs"
@@ -30,22 +25,14 @@
   ")");
 
 try {
-<<<<<<< HEAD
   debug:debug(
     $debug:info,
-=======
-  debug:debug($debug:info,
->>>>>>> d27db338
     "jobs",
     concat('In uncached resource scheduler at ', string(current-dateTime()))
     ),
   let $documents :=
     system:as-user('admin', $magic:password,
-<<<<<<< HEAD
-      collection(("/group","/code"))/tei:TEI/document-uri(root(.))
-=======
       (collection('/group')|collection('/code'))/tei:TEI/document-uri(root(.))
->>>>>>> d27db338
     )
   for $document in $documents
   let $doc := replace($doc, '^http://localhost(:\d+)?(/db)?','/db')
@@ -66,17 +53,11 @@
       'admin', $magic:password
     )
 }
-<<<<<<< HEAD
 catch * {
   debug:debug($debug:warn,
     "jobs",
     ('Error in cache scheduler: ', 
     debug:print-exception($err:module, $err:line-number, $err:column-number, $err:code, $err:value, $err:description)
     )
-=======
-catch * ($c, $d, $v) {
-  debug:debug($debug:warn, "jobs",
-    ('Error in cache scheduler: ', $c, ' ', $d, ' ', $v)
->>>>>>> d27db338
   )
 }