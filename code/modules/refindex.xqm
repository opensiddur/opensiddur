--- conflicted
+++ resolved
@@ -13,17 +13,10 @@
  :)
 module namespace ridx = 'http://jewishliturgy.org/modules/refindex';
 
-<<<<<<< HEAD
-import module namespace app="http://jewishliturgy.org/modules/app"
-  at "xmldb:exist:///db/code/modules/app.xqm";
-import module namespace debug="http://jewishliturgy.org/transform/debug"
-  at "xmldb:exist:///db/code/modules/debug.xqm";
-=======
 import module namespace debug="http://jewishliturgy.org/transform/debug"
   at "xmldb:exist:///db/code/modules/debug.xqm";
 import module namespace mirror="http://jewishliturgy.org/modules/mirror"
   at "xmldb:exist:///db/code/modules/mirror.xqm";
->>>>>>> eb55266c
 import module namespace uri="http://jewishliturgy.org/transform/uri"
   at "xmldb:exist:///db/code/modules/follow-uri.xqm";
 import module namespace magic="http://jewishliturgy.org/magic"
@@ -45,53 +38,7 @@
 declare function ridx:index-collection(
   $collection as xs:string
   ) as xs:string {
-<<<<<<< HEAD
-  app:concat-path(("/", $ridx:ridx-collection, $collection))
-};
-
-(:~ make an index collection path that mirrors the same path in 
- : the normal /db hierarchy 
- : @param $path-base the constant base at the start of the path
- : @param $path the path to mirror
- :)
-declare function local:make-mirror-collection-path(
-  $path-base as xs:string,
-  $path as xs:string
-  ) as empty() {
-  let $steps := tokenize(replace($path, '^(/db)?/', concat($path-base,"/")), '/')[.]
-  for $step in 1 to count($steps)
-  let $this-step := concat('/', string-join(subsequence($steps, 1, $step), '/'))
-  where not(xmldb:collection-available($this-step))
-  return
-    let $mirror-this-step := concat("/",string-join(subsequence($steps, 2, $step - 1),"/"))
-    let $previous-step := concat('/', string-join(subsequence($steps, 1, $step - 1), '/'))
-    let $new-collection := $steps[$step]
-    let $null := 
-      debug:debug(
-        $debug:info,
-        "refindex",
-        (("step ", $step, ":", $this-step, " new-collection=",$new-collection, " from ", $previous-step))
-      )
-    return (
-      debug:debug(
-        $debug:info,
-        "refindex",
-        ('creating new index collection: ', 
-        $this-step, ' from ', 
-        $previous-step, ' to ', 
-        $new-collection)
-      ),
-      if (xmldb:create-collection($previous-step, $new-collection))
-      then 
-        app:mirror-permissions(
-          if ($step = 1)
-          then "/db"
-          else $mirror-this-step, $this-step)
-      else error(xs:QName('error:CREATE'), concat('Cannot create index collection ', $this-step))
-    )
-=======
   mirror:mirror-path($ridx:ridx-path, $collection)
->>>>>>> eb55266c
 };
 
 (:~ index or reindex a document given its location by collection
