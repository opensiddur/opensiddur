xquery version "3.0";
(:~
 : follow-uri function and mode
 : The follow-uri function will follow paths in the /api/* form, 
 : /data/* form, and if neither can be found, will use 
 : direct database resource paths as a fallback. The fast-* form
 : will not use caching and assumes that only #range() XPointers
 : or #id pointers are used. 
 :
 : Open Siddur Project
<<<<<<< HEAD
 : Copyright 2009-2013 Efraim Feinstein 
=======
 : Copyright 2009-2012 Efraim Feinstein 
>>>>>>> eb55266c
 : Licensed under the GNU Lesser General Public License, version 3 or later
 : 
 :)
module namespace uri="http://jewishliturgy.org/transform/uri";

import module namespace debug="http://jewishliturgy.org/transform/debug"
	at "/db/code/modules/debug.xqm"; 
import module namespace grammar="http://jewishliturgy.org/transform/grammar"
	at "/db/code/grammar-parser/grammar2.xqm";
import module namespace jcache="http://jewishliturgy.org/modules/cache"
<<<<<<< HEAD
	at "/db/code/modules/cache-controller.xqm";
import module namespace nav="http://jewishliturgy.org/modules/nav"
  at "/db/code/api/modules/nav.xqm";
=======
	at "/code/modules/cache-controller.xqm";
import module namespace data="http://jewishliturgy.org/modules/data"
  at "/code/api/modules/data.xqm";
>>>>>>> eb55266c

declare namespace tei="http://www.tei-c.org/ns/1.0";
declare namespace jx="http://jewishliturgy.org/ns/jlp-processor";
declare namespace p="http://jewishliturgy.org/ns/parser";
declare namespace r="http://jewishliturgy.org/ns/parser-result";
declare namespace error="http://jewishliturgy.org/errors";

declare variable $uri:xpointer-grammar :=
	document {
		<p:grammar>{
			doc('/code/grammar-parser/xpointer.xml')/p:grammar | 
			doc('/code/grammar-parser/xptr-tei.xml')/p:grammar
		}</p:grammar>
	};
declare variable $uri:fragmentation-cache-type := 'fragmentation';

(:~ return an element by id, relative to a node :)
declare function uri:id(
	$id as xs:string,
	$root as node()
	) as element()? {
	($root/id($id), $root//*[@jx:id = $id])[1]
};

(:~ Given a relative URI and a context,  
 :  resolve the relative URI into an absolute URI
 : @param $uri contains the URI to make absolute
 : @param $context The URI is absolute relative to this context.
 :)
declare function uri:absolutize-uri(
	$uri as xs:string,
  $context as node()?
  ) as xs:anyURI {
	let $base-path as xs:anyURI := uri:uri-base-path($uri)
	return
    xs:anyURI(
    if ($base-path and (matches($uri, "^http[s]?://") or doc-available($base-path)))
    then $uri
    else resolve-uri($uri,base-uri($context) )
    )
};
  
(:~ Returns the base path part of an absolute URI 
 : @param $uri An absolute URI
 :)
declare function uri:uri-base-path(
	$uri as xs:string
	) as xs:anyURI {
  xs:anyURI(
  	if (contains($uri,'#')) 
    then substring-before($uri,'#') 
    else $uri
  )
};
  
(:~ Base resource of a URI (not including the fragment or query string)
 : @param $uri A URI
 :)
declare function uri:uri-base-resource(
	$uri as xs:string
	) as xs:anyURI {
  let $base-path as xs:string := string(uri:uri-base-path($uri))
  return
    xs:anyURI(
      if (contains($base-path, '?'))
      then substring-before($base-path, '?')
      else $base-path
    )
};
  
(:~ Returns the fragment portion of an absolute URI.  
 : The return value excludes the #
 : @param $uri An absolute URI
 :)
declare function uri:uri-fragment(
	$uri as xs:string
	) as xs:anyURI {
  xs:anyURI(
  	if (contains($uri, '#')) 
    then substring-after($uri, '#') 
    else ''
  )
};
  
(:----------- follow parsed XPointer --------:)
(:~ Get nodes, given $document and $fragment :)
declare function uri:node-from-pointer(
	$document as document-node()?,
  $fragment as xs:anyURI
  ) as node()* {
  debug:debug($debug:detail + 1,
  	"uri",
  	('func:node-from-pointer: document: ', $document)
  ), 
  debug:debug($debug:detail + 1, 
    "uri",
    ('func:node-from-pointer: fragment', $fragment)  
  ),
  if ($document)
  then
  	uri:follow-parsed-xpointer(
  		grammar:clean(
  			grammar:parse(string($fragment), 'Pointer', $uri:xpointer-grammar)
	  	),
  		$document
  	)
  else ()
};

(:~ follow a parsed xpointer within a given document :)
declare function uri:follow-parsed-xpointer(
	$node as node()*,
	$doc as document-node()
	) as node()* {
	for $n in $node
	return
		typeswitch($n)
		case element(r:Shorthand) return uri:r-Shorthand($n, $doc)
		case element(r:PointerPart) return uri:r-PointerPart($n, $doc)
		default  
			(: pass-through. Including r:Pointer, r:SchemeBased :)
			return uri:follow-parsed-xpointer($n/node(), $doc)	
};

(: Follow a pointer one step 
 r:Pointer -- pass-through
 r:SchemeBased -- pass-through
:)
  
(:~ Follow a shorthand pointer (aka, id) :)
declare function uri:r-Shorthand(
	$context as element(),
	$doc as document-node()
	) as node()* {
	uri:id(string($context), $doc)
};

(:~ Follow a scheme-based pointer.
 : Send out a debug warning if the scheme is unsupported.
 :
 :)
declare function uri:r-PointerPart(
	$context as element(),
	$doc as document-node()
	) as node()* {
	if ($context/r:SchemeName='range')
	then
		let $pointers as element(r:Pointer)+ :=
      grammar:clean(grammar:parse(string($context/r:SchemeData), 'RangeData', $uri:xpointer-grammar))/r:Pointer
    let $left-pointer as node() :=
      uri:follow-parsed-xpointer($pointers[1], $doc)
    let $right-pointer as node() :=
    	uri:follow-parsed-xpointer($pointers[2], $doc)
    return (
    	debug:debug($debug:detail, 'r:PointerPart:pointers', $pointers),
      (: pointers[1] contains the beginning, 
       : pointers[2] contains the end.  It is an error for:
    	 : (1) pointers[2] to be before pointers[1] in document order
       : (2) pointers[1] or pointers[2] to be empty
     	 :)    
      if (empty($left-pointer) or empty($right-pointer))
      then
        debug:debug(
        	$debug:error,
        	'r:PointerPart',
          'In a pointer range expression, both pointers must resolve to a location'
          )
      else if ($left-pointer >> $right-pointer)
      then
        debug:debug(
        	$debug:error,
        	'r:PointerPart',
          ('In a pointer range expression, the second pointer must follow ',
          'the first in document order. ',
          '[1] = ', $left-pointer, ' [2] = ', $right-pointer)
          )
      else
      	(:util:get-fragment-between($left-pointer, $right-pointer, false()),$right-pointer:)
        $left-pointer|
          ($left-pointer/following-sibling::node() intersect 
            $right-pointer/preceding-sibling::node())|
          $right-pointer 
    )
	else 
		debug:debug($debug:warn,
			'r:PointerPart',
      ('Unsupported scheme: ', r:SchemeName, ' in ', $context)
    )
};
  
(: ----------- following TEI pointers -----:)
(:~ Follow a given pointer $uri, 
 : including any subsequent pointers or links (such as tei:join). 
 : The $steps parameter indicates the number of pointer steps to follow if 
 : another pointer is pointed to by $uri.  
 : If $steps is negative, the chain is followed infinitely (or
 : until another pointer limits it).
 :)
declare function uri:follow-uri(
	$uri as xs:string,
  $context as node(),
  $steps as xs:integer
	) as node()* {
  uri:follow-cached-uri($uri, $context, $steps, ())
};

(:~ Given the full path to a document, return its cached version path
 :)
declare function uri:cached-document-path(
	$path as xs:string
	) as xs:string {
	jcache:cached-document-path($path)
};

declare function uri:follow-cached-uri(
  $uri as xs:string,
  $context as node(),
  $steps as xs:integer,
  $cache-type as xs:string?
  ) as node()* {
  uri:follow-cached-uri($uri, $context, $steps, $cache-type, ())
};

(:~ Extended uri:follow-uri() to allow caching.
 : @param $cache-type Which cache to use
 :)
declare function uri:follow-cached-uri(
	$uri as xs:string,
  $context as node(),
  $steps as xs:integer,
  $cache-type as xs:string?,
  $intermediate-ptrs as xs:boolean?
	) as node()* {
  let $full-uri as xs:anyURI :=
  	uri:absolutize-uri($uri, $context)
	let $base-path := uri:uri-base-path($full-uri)
  let $fragment as xs:anyURI := 
  	uri:uri-fragment(string($full-uri))      
	let $document as document-node()? := 
	  let $doc :=
      try {
        data:doc($base-path)
      }
      catch error:NOTIMPLEMENTED {
        (: the requested path is not in /data :)
        doc($base-path)
      }
	  return
	    if ($cache-type=$uri:fragmentation-cache-type)
	    then doc(uri:cached-document-path(document-uri($doc)))
	    else $doc
	let $pointer-destination as node()* :=
		uri:follow(
			if ($fragment) 
      then uri:node-from-pointer($document, $fragment) 
      else $document,
      $steps,
      $cache-type,
      false(),
      $intermediate-ptrs)
	return (
    debug:debug($debug:detail + 1, 
    	'uri',
    	('uri =', $uri,
        ' full-uri =', $full-uri, 
        ' base-path =', $base-path,
        ' fragment =', $fragment,
        ' cache-type = ', $cache-type)),
    debug:debug($debug:detail, "uri", 
      (string-join(('func:follow-pointer(): $fragment, $steps, $pointer-destination for ', 
        $base-path,'#',$fragment), ''),
        $fragment, $steps, $pointer-destination)),
    $pointer-destination
  )
};

declare function uri:fast-follow(
  $uri as xs:string,
  $context as node(),
  $steps as xs:integer
  ) as node()* {
  uri:fast-follow($uri, $context, $steps, ())
};

(:~ faster routine to follow a pointer one step
 : Only works with shorthand pointers and #range() and 
 : does not support caching
 :)
declare function uri:fast-follow(
  $uri as xs:string,
  $context as node(),
  $steps as xs:integer,
  $intermediate-ptrs as xs:boolean?
  ) as node()* {
  let $full-uri as xs:anyURI :=
    uri:absolutize-uri($uri, $context)
  let $base-path as xs:anyURI := 
    uri:uri-base-path($full-uri)
  let $fragment as xs:anyURI := 
    uri:uri-fragment(string($full-uri))
  let $document as document-node()? := 
    try {
      data:doc($base-path)
    }
    catch error:NOTIMPLEMENTED {
      (: the requested path is not in /data :)
      doc($base-path)
    }
  let $pointer-destination as node()* :=
    if ($fragment) 
    then 
      uri:follow(
        if (starts-with($fragment, "range("))
        then 
          let $left := 
            $document//id(substring-before(substring-after($fragment, "("), ","))
          let $right := 
            $document//id(substring-before(substring-after($fragment, ","), ")"))
          return ($left | ($left/following::* intersect $right/preceding::*) | $right)
        else $document//id($fragment), 
        $steps, (), true(), 
        $intermediate-ptrs
      )
    else $document
  return $pointer-destination
};

declare function uri:follow-tei-link(
	$context as element()
	) as node()* {
	uri:follow-tei-link($context, -1, (), ())
};

declare function uri:follow-tei-link(
	$context as element(),
	$steps as xs:integer
	) as node()* {
	uri:follow-tei-link($context, $steps, (), ())
};

declare function uri:follow-tei-link(
  $context as element(),
  $steps as xs:integer,
  $cache-type as xs:string?
  ) as node()* {
  uri:follow-tei-link($context, $steps, $cache-type, ())
};

declare function uri:follow-tei-link(
  $context as element(),
  $steps as xs:integer,
  $cache-type as xs:string?,
  $fast as xs:boolean?
  ) as node()* {
  uri:follow-tei-link($context, $steps, $cache-type, $fast, ())
};

(:~ Handle the common processing involved in following TEI links
 : @param $context Link to follow
 : @param $steps Specifies the maximum number of steps to evaluate.  Negative for infinity (default)
 : @param $cache-type Specifies the cache type to use (eg, fragmentation).  Empty for none (default)
 : @param $fast use the fast follow algorithm (default false())
 : @param $intermediate-ptrs return all intermediate pointers, not just the final result (default false())
 :)
declare function uri:follow-tei-link(
	$context as element(),
  $steps as xs:integer,
  $cache-type as xs:string?,
  $fast as xs:boolean?,
  $intermediate-ptrs as xs:boolean?
	) as node()* {
  let $targets as xs:string+ := 
    tokenize(string($context/(@target|@targets)),'\s+')
  return
    for $t in $targets
    return
    	if ($steps = 0)
    	then $context
    	else 
    	  if ($fast)
    	  then
    	    uri:fast-follow($t, $context, 
    	      uri:follow-steps($context, $steps),
    	      $intermediate-ptrs)
    	  else
          uri:follow-cached-uri(
          	$t, $context, 
            uri:follow-steps($context, $steps), 
            $cache-type,
            $intermediate-ptrs)
};

(:~ calculate the number of steps to pass to follow-cached-uri()
 : given a pointer or link element 
 :)
declare function uri:follow-steps(
  $context as element()
  ) as xs:integer {
  uri:follow-steps($context, -1)
};

(:~ calculate the number of steps to pass to follow-cached-uri()
 : given a pointer or link element and a number already followed 
 :)
declare function uri:follow-steps(
  $context as element(),
  $steps as xs:integer
  ) as xs:integer {
  let $evaluate as xs:string? := 
    ($context/(@evaluate,../(tei:linkGrp|../tei:joinGrp)/@evaluate)[1])/string()
  return
    if ($evaluate='none') 
    then 0 
    else if ($evaluate='one') 
    then 1
    else $steps - 1
};

(:----------- follow a pointer mode -------------:)

declare function uri:follow(
  $node as node()*,
  $steps as xs:integer,
  $cache-type as xs:string?
  ) as node()* {
  uri:follow($node, $steps, $cache-type, (), ())
};


(:~ 
 : @param $fast use uri:fast-follow()
 : @param $intermediate-ptrs return all intermediates in addition
 :    to the end result of following the pointer
 :)
declare function uri:follow(
	$node as node()*,
	$steps as xs:integer,
	$cache-type as xs:string?,
	$fast as xs:boolean?,
	$intermediate-ptrs as xs:boolean?
	) as node()* {
	for $n in $node
	return
		typeswitch($n)
		case element(tei:join) return uri:tei-join($n, $steps, $cache-type, $fast, $intermediate-ptrs)
		case element(tei:ptr) return uri:tei-ptr($n, $steps, $cache-type, $fast, $intermediate-ptrs) 
		default return $n
};  

(:~ follow tei:ptr, except tei:ptr[@type=url] :)
declare function uri:tei-ptr(
	$context as element(),
  $steps as xs:integer,
  $cache-type as xs:string?,
  $fast as xs:boolean?,
  $intermediate-ptrs as xs:boolean?
  ) as node()* {
 	if ($context/@type = 'url')
 	then $context
 	else (
 	  $context[$intermediate-ptrs],
 	  if ($context/parent::tei:joinGrp)
 	  then uri:tei-join($context, $steps, $cache-type, $fast, $intermediate-ptrs)
 	  else uri:follow-tei-link($context, $steps, $cache-type, $fast, $intermediate-ptrs)
 	) 
};

(:~ tei:join or tei:ptr acting as a join being followed.  
 : If @result is present, produce an element with the namespace URI
 : the same as that of the context node
 :)
declare function uri:tei-join(
	$context as element(),
	$steps as xs:integer,
	$cache-type as xs:string?,
	$fast as xs:boolean?,
	$intermediate-ptrs as xs:boolean?
	) as node()* {
	$context[$intermediate-ptrs],
	let $joined-elements as element()* :=
		for $pj in uri:follow-tei-link($context, $steps, $cache-type, $fast, $intermediate-ptrs)
    return
    	if ($pj/@scope='branches')
      then $pj/node()
      else $pj
  let $result as xs:string? := 
  	string($context/(@result, parent::tei:joinGrp/@result)[1]) 
  return
  	if ($result)
  	then 
  		element { QName($context/namespace-uri(), $result)} {
      	$joined-elements
      }
    else
     	$joined-elements
};<|MERGE_RESOLUTION|>--- conflicted
+++ resolved
@@ -8,11 +8,7 @@
  : or #id pointers are used. 
  :
  : Open Siddur Project
-<<<<<<< HEAD
  : Copyright 2009-2013 Efraim Feinstein 
-=======
- : Copyright 2009-2012 Efraim Feinstein 
->>>>>>> eb55266c
  : Licensed under the GNU Lesser General Public License, version 3 or later
  : 
  :)
@@ -23,15 +19,9 @@
 import module namespace grammar="http://jewishliturgy.org/transform/grammar"
 	at "/db/code/grammar-parser/grammar2.xqm";
 import module namespace jcache="http://jewishliturgy.org/modules/cache"
-<<<<<<< HEAD
-	at "/db/code/modules/cache-controller.xqm";
-import module namespace nav="http://jewishliturgy.org/modules/nav"
-  at "/db/code/api/modules/nav.xqm";
-=======
-	at "/code/modules/cache-controller.xqm";
+    at "/db/code/modules/cache-controller.xqm";
 import module namespace data="http://jewishliturgy.org/modules/data"
-  at "/code/api/modules/data.xqm";
->>>>>>> eb55266c
+  at "/db/code/api/modules/data.xqm";
 
 declare namespace tei="http://www.tei-c.org/ns/1.0";
 declare namespace jx="http://jewishliturgy.org/ns/jlp-processor";
