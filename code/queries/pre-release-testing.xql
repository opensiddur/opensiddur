xquery version "3.0";
(: run all pre-release tests :)
import module namespace magic="http://jewishliturgy.org/magic"
  at "xmldb:exist:///db/code/magic/magic.xqm";
import module namespace t="http://exist-db.org/xquery/testing/modified"
  at "xmldb:exist:///db/code/modules/test2.xqm";
import module namespace api="http://jewishliturgy.org/modules/api"
  at "xmldb:exist:///db/code/api/modules/api.xqm";

let $tests-to-run :=
  <tests>
<<<<<<< HEAD
    <test module="/db/code/tests/modules/mirror.t.xml"/>
    <test module="/db/code/tests/api/data.t.xml" admin="1"/>
    <test module="/db/code/tests/api/index.t.xml" />
    <test module="/db/code/tests/api/demo.t.xml"/>
    <test module="/db/code/tests/api/access.t.xml" />
    <test module="/db/code/tests/api/login.t.xml"/>
    <test module="/db/code/tests/api/user.t.xml"/>
    <test module="/db/code/tests/api/group.t.xml"/>
    <test module="/db/code/tests/api/data/dindex.t.xml"/>
    <test module="/db/code/tests/api/data/linkage.t.xml"/>
    <test module="/db/code/tests/api/data/notes.t.xml"/>
    <test module="/db/code/tests/api/data/original.t.xml"/>
    <test module="/db/code/tests/api/data/sources.t.xml"/>
    <test module="/db/code/tests/api/data/transliteration.t.xml"/>
    <test module="/db/code/tests/transforms/translit/translit.t.xml"/>
=======
    <test module="/code/tests/modules/mirror.t.xml"/>
    <test module="/code/tests/api/data.t.xml" admin="1"/>
    <test module="/code/tests/api/index.t.xml" />
    <test module="/code/tests/api/demo.t.xml"/>
    <test module="/code/tests/api/access.t.xml" />
    <test module="/code/tests/api/login.t.xml"/>
    <test module="/code/tests/api/user.t.xml"/>
    <test module="/code/tests/api/group.t.xml"/>
    <test module="/code/tests/api/data/dindex.t.xml"/>
    <test module="/code/tests/api/data/notes.t.xml"/>
    <test module="/code/tests/api/data/original.t.xml"/>
    <test module="/code/tests/api/data/sources.t.xml"/>
    <test module="/code/tests/api/data/transliteration.t.xml"/>
    { ((: transforms :))}
    <test module="/code/tests/transforms/translit/translit.t.xml"/>
    <test module="/code/tests/transforms/flatten/intermediate-links.t.xml"/>
    <test module="/code/tests/transforms/flatten/resolve-internal.t.xml"/>
    <test module="/code/tests/transforms/flatten/set-priorities.t.xml"/>
>>>>>>> eb55266c
  </tests>
return (
  api:serialize-as("xhtml", api:get-accept-format(("text/html","application/xhtml+xml"))),
  t:format-testResult(
    <TestSuites>{
      for $test in $tests-to-run/test
      let $as-admin := boolean($test/@admin)
      let $testSuite :=
        doc($test/@module)/TestSuite
      return
        if ($as-admin)
        then t:run-testSuite($testSuite, "admin", $magic:password)
        else t:run-testSuite($testSuite)
    }</TestSuites>
  )
)<|MERGE_RESOLUTION|>--- conflicted
+++ resolved
@@ -9,8 +9,9 @@
 
 let $tests-to-run :=
   <tests>
-<<<<<<< HEAD
     <test module="/db/code/tests/modules/mirror.t.xml"/>
+    <test module="/db/code/tests/modules/follow-uri.t.xml"/>
+    <test module="/db/code/tests/modules/refindex.t.xml"/>
     <test module="/db/code/tests/api/data.t.xml" admin="1"/>
     <test module="/db/code/tests/api/index.t.xml" />
     <test module="/db/code/tests/api/demo.t.xml"/>
@@ -25,26 +26,12 @@
     <test module="/db/code/tests/api/data/sources.t.xml"/>
     <test module="/db/code/tests/api/data/transliteration.t.xml"/>
     <test module="/db/code/tests/transforms/translit/translit.t.xml"/>
-=======
-    <test module="/code/tests/modules/mirror.t.xml"/>
-    <test module="/code/tests/api/data.t.xml" admin="1"/>
-    <test module="/code/tests/api/index.t.xml" />
-    <test module="/code/tests/api/demo.t.xml"/>
-    <test module="/code/tests/api/access.t.xml" />
-    <test module="/code/tests/api/login.t.xml"/>
-    <test module="/code/tests/api/user.t.xml"/>
-    <test module="/code/tests/api/group.t.xml"/>
-    <test module="/code/tests/api/data/dindex.t.xml"/>
-    <test module="/code/tests/api/data/notes.t.xml"/>
-    <test module="/code/tests/api/data/original.t.xml"/>
-    <test module="/code/tests/api/data/sources.t.xml"/>
-    <test module="/code/tests/api/data/transliteration.t.xml"/>
     { ((: transforms :))}
-    <test module="/code/tests/transforms/translit/translit.t.xml"/>
+    <!-- 
     <test module="/code/tests/transforms/flatten/intermediate-links.t.xml"/>
     <test module="/code/tests/transforms/flatten/resolve-internal.t.xml"/>
     <test module="/code/tests/transforms/flatten/set-priorities.t.xml"/>
->>>>>>> eb55266c
+    -->
   </tests>
 return (
   api:serialize-as("xhtml", api:get-accept-format(("text/html","application/xhtml+xml"))),
