--- conflicted
+++ resolved
@@ -88,7 +88,6 @@
   </xsl:template>
   
   <xd:doc>
-<<<<<<< HEAD
   	<xd:short>views disappear in the concurrency process, make them 
   	point the something resembling a view</xd:short>
   </xd:doc>
@@ -102,7 +101,9 @@
 	  <xsl:sequence select="@* except (@xml:id, @xml:base)"/>
   	</tei:join>
     <xsl:apply-templates select="self::j:view/*" mode="#current"/>
-=======
+  </xsl:template>
+
+  <xd:doc>
     <xd:short>Only copy an intermediate pointer in the selection
     if it's an internal pointer</xd:short>
   </xd:doc>
@@ -118,6 +119,5 @@
   </xd:doc>
   <xsl:template match="tei:ptr[not(parent::j:selection)][@xml:id]" mode="intermediate-links">
     <xsl:call-template name="copy-intermediate-tei-ptr"/>
->>>>>>> d27db338
   </xsl:template>
 </xsl:stylesheet>